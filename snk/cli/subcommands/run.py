--- conflicted
+++ resolved
@@ -67,12 +67,6 @@
     def run(
         self,
         ctx: typer.Context,
-<<<<<<< HEAD
-        target: str = typer.Argument(
-            None, help="File(s) to generate. If None will run the workflow 'all' rule."
-        ),
-=======
->>>>>>> 4bfbabbf
         configfile: Path = typer.Option(
             None,
             "--config",
@@ -84,11 +78,7 @@
             [],
             "--resource",
             "-r",
-<<<<<<< HEAD
-            help="Additional resources to copy to workdir at run time (relative to workflow directory).",
-=======
             help="Additional resources to copy from workflow directory at run time.",
->>>>>>> 4bfbabbf
         ),
         profile: Optional[str] = typer.Option(
             None,
@@ -111,21 +101,6 @@
         lock: bool = typer.Option(
             False, "--lock", "-l", help="Lock the working directory."
         ),
-<<<<<<< HEAD
-        keep_resources: bool = typer.Option(
-            False,
-            "--keep-resources",
-            "-R",
-            help="Keep resources after workflow completes.",
-        ),
-        keep_snakemake: bool = typer.Option(
-            False,
-            "--keep-snakemake",
-            "-S",
-            help="Keep .snakemake folder after workflow completes.",
-        ),
-=======
->>>>>>> 4bfbabbf
         dag: Optional[Path] = typer.Option(
             None,
             "--dag",
@@ -168,10 +143,6 @@
         """
         Run the workflow.
         Args:
-<<<<<<< HEAD
-          target (str): File to generate. If None will run the workflow 'all' rule.
-=======
->>>>>>> 4bfbabbf
           configfile (Path): Path to snakemake config file. Overrides existing config and defaults.
           resource (List[Path]): Additional resources to copy to workdir at run time.
           keep_resources (bool): Keep resources.
