from pathlib import Path
from git import InvalidGitRepositoryError, Repo, GitCommandError
import sys
import stat
import inspect
import os
from typing import List
import shutil

from .errors import (
    WorkflowExistsError,
    WorkflowNotFoundError,
    InvalidWorkflowRepositoryError,
)
from .cli.config.config import SnkConfig
from .workflow import Workflow


class Nest:
    """
    Initializes a Nest object.
    Args:
      snk_home (Path, optional): The path to the SNK home directory. Defaults to None.
      bin_dir (Path, optional): The path to the bin directory. Defaults to None.
    Side Effects:
      Creates the SNK home and bin directories if they do not exist.
    Examples:
      >>> nest = Nest()
    """

    def __init__(self, snk_home: Path = None, bin_dir: Path = None) -> None:
        """
        Initializes a Nest object.
        Args:
          snk_home (Path, optional): The path to the SNK home directory. Defaults to None.
          bin_dir (Path, optional): The path to the bin directory. Defaults to None.
        Side Effects:
          Creates the SNK home and bin directories if they do not exist.
        Examples:
          >>> nest = Nest()
        """
        self.python_interpreter_path = Path(
            sys.executable
        )  # needs to be the same python that has snk

        if not snk_home:
            home_path = self.python_interpreter_path.parent.parent
            if not os.access(home_path, os.W_OK):
                user_home_path = Path("~").expanduser()
                snk_home = user_home_path / ".local" / "snk"
            else:
                snk_home = home_path / "snk"

        if not bin_dir:
            bin_dir = self.python_interpreter_path.parent
            if not os.access(bin_dir, os.W_OK):
                user_home_path = Path("~").expanduser()
                bin_dir = user_home_path / ".local" / "bin"

        self.bin_dir = Path(bin_dir).absolute()
        self.snk_home = Path(snk_home).absolute()
        self.snk_workflows_dir = self.snk_home / "workflows"
        self.snk_executable_dir = self.snk_home / "bin"

        # Create dirs
        self.snk_home.mkdir(parents=True, exist_ok=True)
        self.snk_workflows_dir.mkdir(parents=True, exist_ok=True)
        self.snk_executable_dir.mkdir(parents=True, exist_ok=True)
        self.bin_dir.mkdir(parents=True, exist_ok=True)

    def bin_dir_in_path(self) -> bool:
        path_dirs = os.environ["PATH"].split(os.pathsep)
        return str(self.bin_dir) in path_dirs

    def _format_repo_url(self, repo: str):
        """
        Checks that the given repo URL is valid.
        Args:
          repo (str): The URL of the repo.
        Raises:
          InvalidWorkflowRepositoryError: If the repo URL is not valid.
        Examples:
          >>> nest._check_repo_url_format('https://github.com/example/repo.git')
        """
        if not repo.endswith(".git"):
            repo += ".git"
        if not repo.startswith("http"):
            raise InvalidWorkflowRepositoryError("Repo url must start with http")
        return repo

    def install(
        self,
        workflow: str,
        editable=False,
        name=None,
        tag=None,
        commit=None,
        config: Path = None,
        force=False,
        additional_resources=[],
        conda: bool = None,
    ) -> Workflow:
        """
        Installs a Snakemake workflow as a CLI.
        Args:
          workflow (str): The URL of the repo or the path to the local workflow.
          editable (bool, optional): Whether to install the workflow in editable mode. Defaults to False.
          name (str, optional): The name of the workflow. Defaults to None.
          tag (str, optional): The tag of the workflow. Defaults to None.
          commit (str, optional): The commit SHA of the workflow. Defaults to None.
          config (Path, optional): The path to the config file. Defaults to None.
          force (bool, optional): Whether to force the installation. Defaults to False.
          additional_resources (list, optional): A list of resources additional to the resources folder to copy. Defaults to [].
          conda (bool, optional): Modify the snk config file to control conda use. If None, will not modify the config file. Defaults to None.
        Returns:
          Workflow: The installed workflow.
        Examples:
          >>> nest.install('https://github.com/example/repo.git', name='example', tag='v1.0.0')
          >>> nest.install('https://github.com/example/repo.git', name='example', commit='0123456')
        """

        def handle_force_installation(name: str):
            try:
                self.uninstall(name=name, force=True)
            except WorkflowNotFoundError:
                pass

<<<<<<< HEAD
        self._check_workflow_name_available(name)
=======
        self._check_pipeline_name_available(name)
        pipeline = str(pipeline) # ensure it is a string
>>>>>>> 4bfbabbf
        try:
            workflow = self._format_repo_url(workflow)
            if not name:
                name = self._get_name_from_git_url(workflow)
            if not force:
                self._check_workflow_name_available(name)
            else:
                handle_force_installation(name)
            workflow_path = self.download(workflow, name, tag_name=tag, commit=commit)
        except InvalidWorkflowRepositoryError:
            workflow_local_path = Path(workflow)
            if not name:
                name = workflow_local_path.name
            if not force:
                self._check_workflow_name_available(name)
            else:
                handle_force_installation(name)
            workflow_path = self.local(workflow_local_path, name, editable)
        try:
            self.validate_SnakeMake_repo(workflow_path)
            workflow_executable_path = self.create_executable(workflow_path, name)
            self.link_workflow_executable_to_bin(workflow_executable_path)
            if config:
                self.copy_nonstandard_config(workflow_path, config)
            if additional_resources:
                self.additional_resources(workflow_path, additional_resources)
            if conda is not None:
                self.modify_snk_config(workflow_path, conda=conda)
            self._confirm_installation(name)
        except Exception as e:
            # remove any half completed steps
            to_remove = self.get_paths_to_delete(name)
            self.delete_paths(to_remove)
            raise e
        return Workflow(workflow_path)

    def modify_snk_config(self, workflow_path: Path, **kwargs):
        """
        Modify the snk config file.
        Args:
          workflow_path (Path): The path to the workflow directory.
        Examples:
          >>> nest.modify_snk_config(Path('/path/to/workflow'), logo=example)
        """
        snk_config = SnkConfig.from_workflow_dir(
            workflow_path, create_if_not_exists=True
        )
        modified = False
        for key, value in kwargs.items():
            if getattr(snk_config, key) != value:
                modified = True
                setattr(snk_config, key, value)
        if modified:
            snk_config.save()

    def additional_resources(self, workflow_path: Path, resources: List[Path]):
        """
        Modify the snk config file so that resources will be copied at runtime.
        Args:
          workflow_path (Path): The path to the workflow directory.
          resources (List[Path]): A list of additional resources to copy.
        Examples:
          >>> nest.additional_resources(Path('/path/to/workflow'), [Path('/path/to/resource1'), Path('/path/to/resource2')])
        """
        # validate_resources(resources)
        snk_config = SnkConfig.from_workflow_dir(
            workflow_path, create_if_not_exists=True
        )
        snk_config.add_resources(resources, workflow_path)
        snk_config.save()

    def copy_nonstandard_config(self, workflow_dir: Path, config_path: Path):
        """
        Copy a nonstandard config file to the workflow directory.
        Args:
          workflow_dir (Path): The path to the workflow directory.
          config_path (Path): The path to the config file.
        Examples:
          >>> nest.copy_nonstandard_config(Path('/path/to/workflow'), Path('/path/to/config.yaml'))
        """
        config_dir = workflow_dir / "config"
        config_dir.mkdir(exist_ok=True)
        shutil.copyfile(workflow_dir / config_path, config_dir / "config.yaml")

    def get_paths_to_delete(self, workflow_name: str) -> List[Path]:
        """
        Get the paths to delete when uninstalling a workflow.
        Args:
          workflow_name (str): The name of the workflow.
        Returns:
          List[Path]: A list of paths to delete.
        Examples:
          >>> nest.get_paths_to_delete('example')
          [Path('/path/to/workflows/example'), Path('/path/to/bin/example')]
        """
        to_delete = []

        # remove repo
        workflow_dir = self.snk_workflows_dir / workflow_name
        if workflow_dir.exists() and workflow_dir.is_dir():
            to_delete.append(workflow_dir)
        elif workflow_dir.is_symlink():
            # editable
            to_delete.append(workflow_dir)

        workflow_executable = self.snk_executable_dir / workflow_name
        if workflow_executable.exists():
            to_delete.append(workflow_executable)

        # remove link
        workflow_symlink_executable = self.bin_dir / workflow_name
        if workflow_symlink_executable.is_symlink():
            if str(os.readlink(workflow_symlink_executable)) == str(
                workflow_executable
            ):
                to_delete.append(workflow_symlink_executable)

        if not to_delete:
            raise WorkflowNotFoundError(f"Could not find workflow: {workflow_name}")

        return to_delete

    def delete_paths(self, files: List[Path]):
        """
        Delete the given paths.
        Args:
          files (List[Path]): A list of paths to delete.
        Side Effects:
          Deletes the given paths.
        Examples:
          >>> nest.delete_paths([Path('/path/to/workflows/example'), Path('/path/to/bin/example')])
        """
        # check that the files are in self.snk_workflows_dir
        # i.e. if it is a symlink read the link and check
        for path in files:
            if path.is_symlink():
                print("Unlinking:", path)
                path.unlink()
            elif path.is_file():
                print("Deleting:", path)
                assert str(self.snk_home) in str(
                    path
                ), "Cannot delete files outside of SNK_HOME"
                path.unlink()
            elif path.is_dir():
                print("Deleting:", path)
                assert str(self.snk_home) in str(
                    path
                ), "Cannot delete folders outside of SNK_HOME"
                shutil.rmtree(path)
            else:
                raise TypeError("Invalid file type")

    def uninstall(self, name: str, force: bool = False) -> bool:
        """
        Uninstalls a workflow.
        Args:
          name (str): The name of the workflow.
          force (bool, optional): Whether to force the uninstallation. Defaults to False.
        Returns:
          bool: Whether the uninstallation was successful.
        Examples:
          >>> nest.uninstall('example')
          True
        """
        to_remove = self.get_paths_to_delete(name)
        if force:
            proceed = True
        else:
            print(f"Uninstalling {name}")
            print("  Would remove:")
            for p in to_remove:
                print(f"    {p}{'/*' if p.is_dir() else ''}")
            ans = input("Proceed (Y/n)? ")
            proceed = ans.lower() in ["y", "yes"]
        if not proceed:
            return False
        self.delete_paths(to_remove)
        return True

    def _check_workflow_name_available(self, name: str):
        if not name:
            return None
        if name in os.listdir(self.snk_workflows_dir):
            raise WorkflowExistsError(
                f"Workflow '{name}' already exists in SNK_HOME ({self.snk_workflows_dir})"
            )

        if name in os.listdir(self.bin_dir):
            # check if orfan symlink
            def is_orfan_symlink(name):
                return (self.bin_dir / name).is_symlink() and str(
                    self.snk_home
                ) in os.readlink(self.bin_dir / name)

            if is_orfan_symlink(name):
                self.delete_paths([self.bin_dir / name])
            else:
                raise WorkflowExistsError(
                    f"File '{name}' already exists in SNK_BIN ({self.bin_dir})"
                )

    def _confirm_installation(self, name: str):
        """
        Confirms that the installation was successful.
        Args:
          name (str): The name of the workflow.
        Examples:
          >>> nest._confirm_installation('example')
        """
        workflow_dir = self.snk_workflows_dir / name
        assert workflow_dir.exists()
        workflows = [p.name.split(".")[0] for p in self.bin_dir.glob("*")]
        assert name in workflows

    def _get_name_from_git_url(self, git_url: str):
        """
        Gets the name of the workflow from the git URL.
        Args:
          git_url (str): The URL of the git repository.
        Returns:
          str: The name of the workflow.
        """
        return git_url.split("/")[-1].split(".")[0]

    @property
    def workflows(self):
        return [
            Workflow(workflow_dir.absolute())
            for workflow_dir in self.snk_workflows_dir.glob("*")
        ]

    def download(self, repo_url: str, name: str, tag_name: str = None, commit: str = None) -> Path:
        """
        Clone a workflow from a git repository.
        Args:
          url (str): The URL of the file to download.
        Returns:
          None
        Side Effects:
          Downloads the file from the given URL.
        Examples:
          >>> Nest.download('https://example.com/file.txt')
          None
        """
        location = self.snk_workflows_dir / name
        options = []
        if not commit:
            options.append(f"--depth 1")
        if tag_name:
            options.append(f"--single-branch")
            options.append(f"--branch {tag_name}")
        try:
            repo = Repo.clone_from(repo_url, location, multi_options=options)
            if commit:
                repo.git.checkout(commit)
            else:
                repo.git.checkout(tag_name)
        except GitCommandError as e:
            if "destination path" in e.stderr:
                raise WorkflowExistsError(
                    f"Workflow '{name}' already exists in {self.snk_workflows_dir}"
                )
            elif f"Remote branch {tag_name}" in e.stderr:
                raise WorkflowNotFoundError(f"Workflow tag '{tag_name}' not found")
            elif f"pathspec '{commit}' did not match" in e.stderr:
                if tag_name:
                    raise WorkflowNotFoundError(f"Workflow commit '{commit}' not found on branch {tag_name}")
                else:
                    raise WorkflowNotFoundError(f"Workflow commit '{commit}' not found")
            elif "not found" in e.stderr:
                raise WorkflowNotFoundError(
                    f"Workflow repository '{repo_url}' not found"
                )
            raise e
        return location

    def local(self, path: Path, name: str, editable=False) -> Path:
        location = self.snk_workflows_dir / name
        if editable:
            os.symlink(path.absolute(), location, target_is_directory=True)
            return location
        shutil.copytree(path, location)
        try:
            Repo(location)
        except InvalidGitRepositoryError:
            Repo.init(location, mkdir=False)
        return location

    def create_executable(self, workflow_path: Path, name: str) -> Path:
        template = inspect.cleandoc(
            f"""
            #!/bin/sh
            '''exec' "{self.python_interpreter_path}" "$0" "$@"
            ' '''
            # -*- coding: utf-8 -*-
            import re
            import sys
            from snk import create_cli
            if __name__ == "__main__":
                sys.argv[0] = re.sub(r'(-script\.pyw|\.exe)?$', '', sys.argv[0])
                sys.exit(create_cli("{workflow_path.resolve()}"))
                
        """
        )

        if sys.platform.startswith("win"):
            name += ".exe"

        workflow_executable = self.snk_executable_dir / name

        with open(workflow_executable, "w") as f:
            f.write(template)

        workflow_executable.chmod(workflow_executable.stat().st_mode | stat.S_IEXEC)

        return workflow_executable

    def link_workflow_executable_to_bin(self, workflow_executable_path: Path):
        """
        Links a workflow executable to the bin directory.
        Args:
          executable_name (str): The name of the executable to link.
        Returns:
          None
        Side Effects:
          Links a workflow executable to the bin directory.
        Examples:
          >>> Nest.link_workflow_executable_to_bin('my_executable')
        """
        name = workflow_executable_path.name
        if (self.bin_dir / name).is_symlink() and os.readlink(
            self.bin_dir / name
        ) == str(workflow_executable_path):
            # skip if it's already there
            return self.bin_dir / name
        try:
            os.symlink(workflow_executable_path.absolute(), self.bin_dir / name)
        except FileExistsError:
            raise WorkflowExistsError(
                f"File '{name}' already exists in SNK_BIN ({self.bin_dir})"
            )
        return self.bin_dir / name

    def validate_SnakeMake_repo(self, repo: Repo):
        """
        Validates a SnakeMake repository.
        Args:
          repo_path (str): The path to the repository.
        Returns:
          bool: True if the repository is valid, False otherwise.
        Examples:
          >>> Nest.validate_SnakeMake_repo('/path/to/repo')
          True
        """
        # print("Skipping validation!")
        pass<|MERGE_RESOLUTION|>--- conflicted
+++ resolved
@@ -125,12 +125,8 @@
             except WorkflowNotFoundError:
                 pass
 
-<<<<<<< HEAD
         self._check_workflow_name_available(name)
-=======
-        self._check_pipeline_name_available(name)
-        pipeline = str(pipeline) # ensure it is a string
->>>>>>> 4bfbabbf
+        workflow = str(workflow) # ensure it is a string
         try:
             workflow = self._format_repo_url(workflow)
             if not name:
